--- conflicted
+++ resolved
@@ -141,16 +141,10 @@
       # If we use output projection, we need to project outputs for decoding.
       if output_projection is not None:
         for b in xrange(len(buckets)):
-<<<<<<< HEAD
-          self.outputs[b] = [tf.matmul(output, output_projection[0]) +
-                             output_projection[1]
-                             for output in self.outputs[b]]
-=======
           self.outputs[b] = [
               tf.matmul(output, output_projection[0]) + output_projection[1]
               for output in self.outputs[b]
           ]
->>>>>>> 9b703162
     else:
       self.outputs, self.losses = seq2seq.model_with_buckets(
           self.encoder_inputs, self.decoder_inputs, targets,
