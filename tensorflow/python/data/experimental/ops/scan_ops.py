# Copyright 2017 The TensorFlow Authors. All Rights Reserved.
#
# Licensed under the Apache License, Version 2.0 (the "License");
# you may not use this file except in compliance with the License.
# You may obtain a copy of the License at
#
#     http://www.apache.org/licenses/LICENSE-2.0
#
# Unless required by applicable law or agreed to in writing, software
# distributed under the License is distributed on an "AS IS" BASIS,
# WITHOUT WARRANTIES OR CONDITIONS OF ANY KIND, either express or implied.
# See the License for the specific language governing permissions and
# limitations under the License.
# ==============================================================================
"""Scan dataset transformation."""
from __future__ import absolute_import
from __future__ import division
from __future__ import print_function

from tensorflow.python.data.ops import dataset_ops
from tensorflow.python.data.util import nest
from tensorflow.python.data.util import structure
from tensorflow.python.framework import ops
from tensorflow.python.framework import type_spec
from tensorflow.python.ops import gen_experimental_dataset_ops
from tensorflow.python.util.compat import collections_abc
from tensorflow.python.util.tf_export import tf_export


class _ScanDataset(dataset_ops.UnaryDataset):
  """A dataset that scans a function across its input."""

  def __init__(self, input_dataset, initial_state, scan_func):
    """See `scan()` for details."""
    self._input_dataset = input_dataset
    self._initial_state = structure.normalize_element(initial_state)

    # Compute initial values for the state classes, shapes and types based on
    # the initial state. The shapes may be refined by running `tf_scan_func` one
    # or more times below.
<<<<<<< HEAD
    self._state_structure = type_spec.type_spec_from_value(self._initial_state)
=======
    self._state_structure = structure.type_spec_from_value(self._initial_state)
>>>>>>> 6c553ffc

    # Iteratively rerun the scan function until reaching a fixed point on
    # `self._state_shapes`.
    need_to_rerun = True
    while need_to_rerun:

      wrapped_func = dataset_ops.StructuredFunctionWrapper(
          scan_func,
          self._transformation_name(),
          input_structure=(self._state_structure,
                           input_dataset.element_spec),
          add_to_graph=False)
      if not (isinstance(wrapped_func.output_types, collections_abc.Sequence)
              and len(wrapped_func.output_types) == 2):
        raise TypeError("The scan function must return a pair comprising the "
                        "new state and the output value.")

      new_state_classes, self._output_classes = wrapped_func.output_classes

      # Extract and validate class information from the returned values.
      new_state_classes, output_classes = wrapped_func.output_classes
      old_state_classes = nest.map_structure(
          lambda component_spec: component_spec._to_legacy_output_classes(),  # pylint: disable=protected-access
          self._state_structure)
      for new_state_class, old_state_class in zip(
          nest.flatten(new_state_classes),
          nest.flatten(old_state_classes)):
        if not issubclass(new_state_class, old_state_class):
          raise TypeError(
              "The element classes for the new state must match the initial "
              "state. Expected %s; got %s." %
              (old_state_classes, new_state_classes))

      # Extract and validate type information from the returned values.
      new_state_types, output_types = wrapped_func.output_types
      old_state_types = nest.map_structure(
          lambda component_spec: component_spec._to_legacy_output_types(),  # pylint: disable=protected-access
          self._state_structure)
      for new_state_type, old_state_type in zip(
          nest.flatten(new_state_types), nest.flatten(old_state_types)):
        if new_state_type != old_state_type:
          raise TypeError(
              "The element types for the new state must match the initial "
              "state. Expected %s; got %s." %
              (old_state_types, new_state_types))

      # Extract shape information from the returned values.
      new_state_shapes, output_shapes = wrapped_func.output_shapes
      old_state_shapes = nest.map_structure(
          lambda component_spec: component_spec._to_legacy_output_shapes(),  # pylint: disable=protected-access
          self._state_structure)
      self._element_spec = structure.convert_legacy_structure(
          output_types, output_shapes, output_classes)

      flat_state_shapes = nest.flatten(old_state_shapes)
      flat_new_state_shapes = nest.flatten(new_state_shapes)
      weakened_state_shapes = [
          original.most_specific_compatible_shape(new)
          for original, new in zip(flat_state_shapes, flat_new_state_shapes)
      ]

      need_to_rerun = False
      for original_shape, weakened_shape in zip(flat_state_shapes,
                                                weakened_state_shapes):
        if original_shape.ndims is not None and (
            weakened_shape.ndims is None or
            original_shape.as_list() != weakened_shape.as_list()):
          need_to_rerun = True
          break

      if need_to_rerun:
        # TODO(b/110122868): Support a "most specific compatible structure"
        # method for combining structures, to avoid using legacy structures
        # in this method.
        self._state_structure = structure.convert_legacy_structure(
            old_state_types,
            nest.pack_sequence_as(old_state_shapes, weakened_state_shapes),
            old_state_classes)

    self._scan_func = wrapped_func
    self._scan_func.function.add_to_graph(ops.get_default_graph())
    # pylint: disable=protected-access
    variant_tensor = gen_experimental_dataset_ops.scan_dataset(
        self._input_dataset._variant_tensor,
        structure.to_tensor_list(self._state_structure, self._initial_state),
        self._scan_func.function.captured_inputs,
        f=self._scan_func.function,
        preserve_cardinality=True,
        **self._flat_structure)
    super(_ScanDataset, self).__init__(input_dataset, variant_tensor)

  def _functions(self):
    return [self._scan_func]

  @property
  def element_spec(self):
    return self._element_spec

  def _transformation_name(self):
    return "tf.data.experimental.scan()"


@tf_export("data.experimental.scan")
def scan(initial_state, scan_func):
  """A transformation that scans a function across an input dataset.

  This transformation is a stateful relative of `tf.data.Dataset.map`.
  In addition to mapping `scan_func` across the elements of the input dataset,
  `scan()` accumulates one or more state tensors, whose initial values are
  `initial_state`.

  Args:
    initial_state: A nested structure of tensors, representing the initial state
      of the accumulator.
    scan_func: A function that maps `(old_state, input_element)` to
      `(new_state, output_element). It must take two arguments and return a
      pair of nested structures of tensors. The `new_state` must match the
      structure of `initial_state`.

  Returns:
    A `Dataset` transformation function, which can be passed to
    `tf.data.Dataset.apply`.
  """
  def _apply_fn(dataset):
    return _ScanDataset(dataset, initial_state, scan_func)

  return _apply_fn<|MERGE_RESOLUTION|>--- conflicted
+++ resolved
@@ -21,7 +21,6 @@
 from tensorflow.python.data.util import nest
 from tensorflow.python.data.util import structure
 from tensorflow.python.framework import ops
-from tensorflow.python.framework import type_spec
 from tensorflow.python.ops import gen_experimental_dataset_ops
 from tensorflow.python.util.compat import collections_abc
 from tensorflow.python.util.tf_export import tf_export
@@ -38,11 +37,7 @@
     # Compute initial values for the state classes, shapes and types based on
     # the initial state. The shapes may be refined by running `tf_scan_func` one
     # or more times below.
-<<<<<<< HEAD
-    self._state_structure = type_spec.type_spec_from_value(self._initial_state)
-=======
     self._state_structure = structure.type_spec_from_value(self._initial_state)
->>>>>>> 6c553ffc
 
     # Iteratively rerun the scan function until reaching a fixed point on
     # `self._state_shapes`.
